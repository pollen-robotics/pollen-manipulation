import time
from typing import Any, Dict, List, Tuple

import cv2
import FramesViewer.utils as fv_utils
import numpy as np
import numpy.typing as npt
from contact_graspnet_pytorch.wrapper import ContactGraspNetWrapper
from reachy2_sdk import ReachySDK
from scipy.spatial.transform import Rotation as R

from pollen_manipulation.utils import (
    find_close_reachable_pose,
    get_angle_dist,
    normalize_pose,
)


class Reachy2ManipulationAPI:
    def __init__(
        self,
        reachy: ReachySDK,
        T_world_cam: npt.NDArray[np.float32],
        K_cam_left: npt.NDArray[np.float32],
        simu_preview: bool = True,
    ) -> None:
        self.reachy_real = reachy
        self.reachy = self.reachy_real
        self.simu_preview = simu_preview

        # TODO Maybe remove this if it is too annoying
        if not self.simu_preview:
            inp = input("Warning, simu preview is disabled, continue ? (N/y)")
            if inp.lower() != "y":
                raise ValueError("Cancelling")

        if self.simu_preview:
            if self.reachy._host == "localhost":
                raise ValueError("Simu preview is not available the main robot is localhost")
            self.reachy_simu = ReachySDK("localhost", with_synchro=False)
            if not self.reachy_simu.is_connected():
                raise ValueError("Simu preview is not available, cannot connect to the simu")
            self.reachy_simu.turn_on()  # turn on the simu robot by default
            time.sleep(2)
            self.reachy = self.reachy_simu

        self.T_world_cam = T_world_cam
        self.K_cam_left = K_cam_left

        self.right_start_pose = fv_utils.make_pose([0.20, -0.24, -0.23], [0, -90, 0])
        self.left_start_pose = fv_utils.make_pose([0.20, 0.24, -0.23], [0, -90, 0])

        self.last_pregrasp_pose: npt.NDArray[np.float64] = np.eye(4)
        self.last_grasp_pose: npt.NDArray[np.float64] = np.eye(4)
        self.last_lift_pose: npt.NDArray[np.float64] = np.eye(4)

        self.grasp_net = ContactGraspNetWrapper()

    def ask_simu_preview(self) -> str:
        """
        If self.simu_preview is True, asks the user if they want to run the move on the simu robot before running it on the real robot.
        Returns True if the user has chosen to run the move on the simu robot, False otherwise.
        """
        ret = "real"
        if not self.simu_preview:
            return ret

        inp = input("Run the move on the simu robot before running it on the real robot ? (Y/n/s[kip]): ")
        if inp.lower() == "n":
            print("Ok, running the move on the real robot")
            ret = "real"
        elif inp.lower() == "s" or inp.lower() == "skip":
            print("Ok, skipping the move")
            ret = "skip"
        else:
            ret = "simu"
        return ret

    def grasp_object(
        self,
        object_info: Dict[str, Any],
        left: bool = False,
        visualize: bool = False,
        grasp_gotos_duration: float = 4.0,
        use_cartesian_interpolation: bool = True,
        x_offset: float = 0.0,
    ) -> bool:
        pose = object_info["pose"]
        rgb = object_info["rgb"]
        mask = object_info["mask"]
        depth = object_info["depth"]

        if len(pose) == 0:
            return False

        grasp_poses, scores, _, _ = self.get_reachable_grasp_poses(
            rgb, depth, mask, left=left, visualize=visualize, x_offset=x_offset
        )
        print("===================")
        print("ALL SCORES:")
        print(scores)
        print("=========================")

        if len(grasp_poses) == 0:
            return False

        grasp_pose = grasp_poses[0]
        score = scores[0]
        self.reachy = self.reachy_real
        if left:
            arm = self.reachy.l_arm
        else:
            arm = self.reachy.r_arm

        arm.publish_grasp_poses([grasp_pose], [score])
        print("GRASP POSE selected: ", grasp_pose, "SCORE: ", score)

        simu = self.ask_simu_preview()
        while simu == "simu":  # while the user wants to run the move on the simu robot
            simu_arm = self.reachy_simu.l_arm if left else self.reachy_simu.r_arm
            simu_arm.publish_grasp_poses([grasp_pose], [score])
            grasp_success = self._execute_grasp(
                grasp_pose,
                left=left,
                duration=grasp_gotos_duration,
                use_cartesian_interpolation=use_cartesian_interpolation,
                play_in_simu=True,
            )
            simu = self.ask_simu_preview()

        if simu == "skip":
            return False

        grasp_success = self._execute_grasp(
            grasp_pose, left=left, duration=grasp_gotos_duration, use_cartesian_interpolation=use_cartesian_interpolation
        )

        return grasp_success

    def _get_euler_from_homogeneous_matrix(
        self, homogeneous_matrix: npt.NDArray[np.float32], degrees: bool = False
    ) -> Tuple[npt.NDArray[np.float32], npt.NDArray[np.float32]]:
        position = homogeneous_matrix[:3, 3]
        rotation_matrix = homogeneous_matrix[:3, :3]
        euler_angles: npt.NDArray[np.float32] = R.from_matrix(rotation_matrix).as_euler("xyz", degrees=degrees)
        return position, euler_angles

    def _is_pose_reachable(self, pose: npt.NDArray[np.float32], left: bool = False) -> bool:
        if left:
            arm = self.reachy.l_arm
        else:
            arm = self.reachy.r_arm

        try:
            arm.inverse_kinematics(pose)
        except ValueError:
            return False
        return True

    def get_reachable_grasp_poses(  # noqa: C901
        self,
        rgb: npt.NDArray[np.uint8],
        depth: npt.NDArray[np.float32],
        mask: npt.NDArray[np.uint8],
        left: bool = False,
        visualize: bool = False,
<<<<<<< HEAD
        score_threshold: float = 0.3
=======
        x_offset: float = 0.0,
>>>>>>> 80055090
    ) -> Tuple[List[npt.NDArray[np.float32]], List[np.float32], List[npt.NDArray[np.float32]], List[np.float32]]:
        rgb = cv2.cvtColor(rgb, cv2.COLOR_BGR2RGB)
        rgb = rgb.astype(np.uint8)
        depth = depth.astype(np.float32)
        mask = mask.astype(np.uint8)

        grasp_poses, scores, contact_pts, openings, pc_full, pc_colors = self.grasp_net.infer(
            mask, rgb, depth * 0.001, self.K_cam_left
        )

        if visualize:
            self.grasp_net.visualize(rgb, mask, pc_full, grasp_poses, scores, pc_colors, openings)

        all_grasp_poses = []
        all_scores = []
        for obj_id, grasp_poses in grasp_poses.items():
            for i, T_cam_graspPose in enumerate(grasp_poses):
                T_cam_graspPose = normalize_pose(T_cam_graspPose)  # output rotation matrices of network are not normalized

                # set the pose from camera frame to world frame
                T_world_graspPose = self.T_world_cam @ T_cam_graspPose
                T_world_graspPose[:3, 3][0] += x_offset

                T_world_graspPose_sym = T_world_graspPose.copy()

                # Set to reachy's gripper frame
                T_world_graspPose = fv_utils.rotateInSelf(T_world_graspPose, [0, 0, 90])
                T_world_graspPose = fv_utils.rotateInSelf(T_world_graspPose, [180, 0, 0])
                # T_world_graspPose = fv_utils.rotateInSelf(T_world_graspPose, [0, -90, 0])

                # as grasp z axis is along the base of the "fork", this distance is 0 with a top grasp (z up and x front)
                dist_top = get_angle_dist(T_world_graspPose[:3, :3], np.eye(3))

                z_grasp = fv_utils.translateInSelf(T_world_graspPose, [0, 0, 1]) - T_world_graspPose
                z_grasp = z_grasp[:, 3][0:3]  # x,y,z  vector
                z_up = np.array([0, 0, 1])
                cos_theta = np.dot(z_grasp, z_up) / np.linalg.norm(z_grasp)
                theta = np.arccos(cos_theta)

                # as grasp z axis is along the base of the "fork", this distance is 0 with a top grasp (z up and x front)
                # front=np.zeros((3,3))
                # front[0][2]=-1
                # front[1][1]=1
                # front[2][0]=1

                if not left:
                    front = np.array(
                        [
                            [0, -0.71, -0.71],
                            [0, 0.71, -0.71],
                            [1, 0, 0],
                        ]
                    )
                else:
                    front = np.array(
                        [
                            [0, 0.71, -0.71],
                            [0, 0.71, 0.71],
                            [1, 0, 0],
                        ]
                    )

                dist_front = get_angle_dist(T_world_graspPose[:3, :3], front)

                orientation_score = 1.0
                # if dist_top != 0.0:
                #     orientation_score /= np.abs(dist_top)

                if np.isnan(dist_front):
                    print(f"NAN dist_front: {T_world_graspPose_sym[:3, :3]}")
                    orientation_score *= 0.000001

                if dist_front == 0.0:
                    print(f"Perfect dist_front?!: {T_world_graspPose_sym[:3, :3]}")

                if dist_front != 0.0 and not np.isnan(dist_front):
                    orientation_score /= 1 + np.abs(dist_front)

                if np.abs(dist_front) > np.pi / 2:
                    orientation_score *= 0.1

                if cos_theta < 0.0:
                    print(f"WARNING, z grasp towards bottom?!!")
                    orientation_score *= 0.0001
                elif theta < np.radians(45.0):
                    print(f"WARNING, z grasp is close to top grasp")
                    orientation_score *= 0.01
                else:
                    orientation_score *= theta
                # print(f'Angle dist: {dist} orientation_score: {orientation_score} yaw: {yaw} score: {scores[obj_id][i]}')

                # T_world_graspPose = fv_utils.translateInSelf(
                #     T_world_graspPose, [0, 0, -0.13]
                # )  # origin of grasp pose is between fingers for reachy. Value was eyballed

                T_world_graspPose = fv_utils.translateInSelf(
                    T_world_graspPose, [0, 0, -0.0584]
                )  # Graspnet returns the base of the gripper mesh, we translate to get the base of the opening

                if orientation_score>=score_threshold:
                    all_grasp_poses.append(T_world_graspPose)
                    all_scores.append(orientation_score)


                ###### Check the symetric pose

                # rotate 180° along z axis to get symetrical solution
                T_world_graspPose_sym = fv_utils.rotateInSelf(T_world_graspPose_sym, [0, 0, 180])
                # check orientation to score

                T_world_graspPose_sym = fv_utils.rotateInSelf(T_world_graspPose_sym, [0, 0, 90])
                T_world_graspPose_sym = fv_utils.rotateInSelf(T_world_graspPose_sym, [180, 0, 0])

                dist_top = get_angle_dist(T_world_graspPose_sym[:3, :3], np.eye(3))
                dist_front = get_angle_dist(T_world_graspPose_sym[:3, :3], front)
                orientation_score = 1.0
                # if dist_top != 0.0:
                #     orientation_score /= np.abs(dist_top)
                if np.isnan(dist_front):
                    print(f"NAN dist_front sym: {T_world_graspPose_sym[:3, :3]}")
                    orientation_score *= 0.000001

                if dist_front == 0.0:
                    print(f"Perfect dist_front sym?!: {T_world_graspPose_sym[:3, :3]}")

                if dist_front != 0.0 and not np.isnan(dist_front):
                    orientation_score /= 1 + np.abs(dist_front)
                # print(f'Sym Angle dist: {dist} orientation_score: {orientation_score} yaw: {yaw} score: {scores[obj_id][i]}')

                if np.abs(dist_front) > np.pi / 2:
                    orientation_score *= 0.1

                T_world_graspPose_sym = fv_utils.translateInSelf(
                    T_world_graspPose_sym, [0, 0, -0.0584]
                )  # Graspnet returns the base of the gripper mesh, we translate to get the base of the opening

                # not very helpful
                # orientation_score*=openings[obj_id][i]*100.0

<<<<<<< HEAD
                if orientation_score>=score_threshold:
                    all_grasp_poses.append(T_world_graspPose_sym)
                    all_scores.append(orientation_score)
                print(f'SCORE: {orientation_score}')
=======
                orientation_score *= openings[obj_id][i] * 100.0
                print(f"SCORE: {orientation_score}")
                all_scores.append(orientation_score)
>>>>>>> 80055090

        # Re sorting because we added new grasp poses at the end of the array
        if len(all_grasp_poses) > 0:
            zipped = zip(all_scores, all_grasp_poses)
            sorted_zipped = sorted(zipped, reverse=True, key=lambda x: x[0])
            all_scores, all_grasp_poses = zip(*sorted_zipped)  # type: ignore

        reachable_grasp_poses = []
        reachable_scores = []
        print(f"Number of grasp poses generated: {len(all_grasp_poses)}")
        for i, grasp_pose in enumerate(all_grasp_poses):
            # For a grasp pose to be reachable, its pregrasp pose must be reachable too
            # Pregrasp pose is defined as the pose 10cm behind the grasp pose along the z axis of the gripper

            pregrasp_pose = grasp_pose.copy()
            pregrasp_pose = fv_utils.translateInSelf(grasp_pose, [0, 0, 0.1])

            lift_pose = grasp_pose.copy()
            lift_pose[:3, 3] += np.array([0, 0, 0.10])  # warning, was 0.20

            pregrasp_pose_reachable = self._is_pose_reachable(pregrasp_pose, left)
            if not pregrasp_pose_reachable:
                print(f"\t pregrasp not reachable")
                continue

            grasp_pose_reachable = self._is_pose_reachable(grasp_pose, left)
            if not grasp_pose_reachable:
                print(f"\t grasp not reachable")
                continue

            lift_pose_reachable = self._is_pose_reachable(lift_pose, left)
            if not lift_pose_reachable:
                print(f"\t lift not reachable")
                continue

            if pregrasp_pose_reachable and grasp_pose_reachable and lift_pose_reachable:
                reachable_grasp_poses.append(grasp_pose)
                reachable_scores.append(all_scores[i])
                # print(f"Grasp pose {i} is reachable")

        print(f"Number of reachable grasp poses: {len(reachable_grasp_poses)}")
        return reachable_grasp_poses, reachable_scores, all_grasp_poses, all_scores

    def synchro_simu_joints(self):
        l_real_joints = self.reachy_real.l_arm.get_joints_positions()
        l_gripper_opening = self.reachy_real.l_arm.gripper.opening

        r_real_joints = self.reachy_real.r_arm.get_joints_positions()
        r_gripper_opening = self.reachy_real.r_arm.gripper.opening

        self.reachy_simu.l_arm.goto_joints(l_real_joints, duration=0.1)
        self.reachy_simu.r_arm.goto_joints(r_real_joints, duration=0.1)

        self.reachy_simu.l_arm.gripper.set_opening(l_gripper_opening)
        self.reachy_simu.r_arm.gripper.set_opening(r_gripper_opening)
        time.sleep(0.2)

    def _execute_grasp(
        self,
        grasp_pose: npt.NDArray[np.float64],
        duration: float,
        left: bool = False,
        use_cartesian_interpolation: bool = True,
        play_in_simu: bool = False,
    ) -> bool:

        if self.simu_preview and play_in_simu:
            self.synchro_simu_joints()
            self.reachy = self.reachy_simu
            # TODO set simu reachy to the same state as the real one
        else:
            self.reachy = self.reachy_real

        print("Executing grasp in ", "simu" if play_in_simu else "real robot")
        grasp_pose = fv_utils.translateInSelf(
            grasp_pose, [0, 0, -0.0584]
        )  # Graspnet returns the base of the gripper mesh, we translate to get the base of the opening
        pregrasp_pose = grasp_pose.copy()
        pregrasp_pose = fv_utils.translateInSelf(pregrasp_pose, [0, 0, 0.1])

        if np.linalg.norm(grasp_pose[:3, 3]) > 1.0 or grasp_pose[:3, 3][0] < 0.0:  # safety check
            print("Grasp pose is too far away (norm > 1.0) or x < 0.0")
            return False

        if left:
            arm = self.reachy.l_arm
        else:
            arm = self.reachy.r_arm

        self.open_gripper(left=left, play_in_simu=play_in_simu)
        goto_id = arm.goto_from_matrix(
            target=pregrasp_pose, duration=duration, with_cartesian_interpolation=use_cartesian_interpolation
        )

        if goto_id.id == -1:
            print("Goto ID for pregrasp pose is -1")
            return False

        # while not self.reachy.is_move_finished(goto_id):
        #     time.sleep(0.1)

        goto_id = arm.goto_from_matrix(
            target=grasp_pose, duration=duration, with_cartesian_interpolation=use_cartesian_interpolation
        )

        if goto_id.id == -1:
            print("Goto ID for grasp pose is -1")
            return False

        # while not self.reachy.is_move_finished(goto_id):
        #     time.sleep(0.1)

        self.close_gripper(left=left, play_in_simu=play_in_simu)

        lift_pose = grasp_pose.copy()
        lift_pose[:3, 3] += np.array([0, 0, 0.10])
        goto_id = arm.goto_from_matrix(
            target=lift_pose, duration=duration, with_cartesian_interpolation=use_cartesian_interpolation
        )
        if goto_id.id == -1:
            print("Goto ID for lift pose is -1")
            return False

        # while not self.reachy.is_move_finished(goto_id):
        #     time.sleep(0.1)

        self.last_pregrasp_pose = pregrasp_pose
        self.last_grasp_pose = grasp_pose
        self.last_lift_pose = lift_pose

        return True

    # TODO: Implement this method
    def drop_object(self) -> bool:
        return True

    def place_object(
        self,
        target_pose: npt.NDArray[np.float32],
        place_height: float = 0.0,
        duration: float = 4,
        left: bool = False,
        use_cartesian_interpolation: bool = True,
        x_offset: float = 0.0,
    ) -> bool:

        target_pose[:3, 3][0] += x_offset

        simu = self.ask_simu_preview()
        while simu == "simu":  # while the user wants to run the move on the simu robot
            place_success = self._place(
                target_pose,
                place_height=place_height,
                duration=duration,
                left=left,
                use_cartesian_interpolation=use_cartesian_interpolation,
                play_in_simu=True,
            )
            simu = self.ask_simu_preview()

        if simu == "skip":
            return False

        place_success = self._place(
            target_pose,
            place_height=place_height,
            duration=duration,
            left=left,
            use_cartesian_interpolation=use_cartesian_interpolation,
        )
        return place_success

    def _place(
        self,
        target_pose: npt.NDArray[np.float32],
        place_height: float = 0.0,
        duration: float = 4,
        left: bool = False,
        use_cartesian_interpolation: bool = True,
        play_in_simu: bool = False,
    ) -> bool:
        """
        Moves the arm to the target pose and then opens the gripper

        Args:
            target_pose (list): 4x4 homogenous matrix representing the target pose
            place_height (float, optional): Height (in meters) to place the object from. (default: 0.0)
            duration (float, optional): Duration of the movement in seconds. (default: 4)
            left (bool, optional): True if the object should be placed with the left arm, False for the right arm. (default: False)
        Returns:
            bool: True if the object was placed successfully, False otherwise

        """

        if self.simu_preview and play_in_simu:
            self.synchro_simu_joints()
            self.reachy = self.reachy_simu
        else:
            self.reachy = self.reachy_real

        print("Executing place in ", "simu" if play_in_simu else "real robot")

        target_pose = np.array(target_pose).reshape(4, 4)  # just in case :)

        # The rotation component of the pose is the identity matrix, but the gripper's frame has a rotation (z aligned with the forearm, x orthogonal to the fingers)
        # We need to rotate it
        if left:
            target_pose[:3, :3] = self.left_start_pose[:3, :3]
        else:
            target_pose[:3, :3] = self.right_start_pose[:3, :3]
        target_pose[:3, 3] += np.array([0, 0, place_height])

        if np.linalg.norm(target_pose[:3, 3]) > 1.0 or target_pose[:3, 3][0] < 0.0:  # safety check
            raise ValueError("Target pose is too far away (norm > 1.0) or x < 0.0")

        if left:
            arm = self.reachy.l_arm
        else:
            arm = self.reachy.r_arm

        # TODO check reachability.
        target_pose = find_close_reachable_pose(target_pose, self._is_pose_reachable, left=left)
        if target_pose is None:
            print("Could not find a reachable target pose.")
            return False

        goto_id = arm.goto_from_matrix(
            target=target_pose, duration=duration, with_cartesian_interpolation=use_cartesian_interpolation
        )

        if goto_id.id == -1:
            print("Goto ID for pregrasp pose is -1")
            return False

        if goto_id.id != 0:
            while not self.reachy.is_move_finished(goto_id):
                print("Waiting for movement to finish...")
                time.sleep(0.1)

        self.open_gripper(left=left, play_in_simu=play_in_simu)

        return True

    def goto_rest_position(
        self,
        left: bool = False,
        open_gripper: bool = True,
        goto_duration: float = 4.0,
        use_cartesian_interpolation: bool = True,
        play_in_simu: bool = False,
        replay: bool = True,
    ) -> bool:

        if self.simu_preview and play_in_simu:
            self.reachy = self.reachy_simu
        else:
            self.reachy = self.reachy_real

        if not left:
            arm = self.reachy.r_arm
            start_pose = self.right_start_pose
        else:
            arm = self.reachy.l_arm
            start_pose = self.left_start_pose

        assert not np.array_equal(start_pose, np.eye(4))
        if not replay:

            arm.goto_from_matrix(
                start_pose, duration=goto_duration * 2.0, with_cartesian_interpolation=use_cartesian_interpolation
            )

            if open_gripper:
                self.open_gripper(left=left)
            return True

        # If replay checking if the last poses are not the identity matrix
        assert not np.array_equal(self.last_lift_pose, np.eye(4))
        assert not np.array_equal(self.last_grasp_pose, np.eye(4))
        assert not np.array_equal(self.last_pregrasp_pose, np.eye(4))
        arm.goto_from_matrix(
            target=self.last_lift_pose, duration=goto_duration, with_cartesian_interpolation=use_cartesian_interpolation
        )

        arm.goto_from_matrix(
            target=self.last_grasp_pose, duration=goto_duration, with_cartesian_interpolation=use_cartesian_interpolation
        )

        arm.goto_from_matrix(
            target=self.last_pregrasp_pose, duration=goto_duration, with_cartesian_interpolation=use_cartesian_interpolation
        )

        arm.goto_from_matrix(start_pose, duration=goto_duration, with_cartesian_interpolation=use_cartesian_interpolation)

        if open_gripper:
            self.open_gripper(left=left)

        return True

    def open_gripper(self, left: bool = False, play_in_simu: bool = False) -> None:
        if self.simu_preview and play_in_simu:
            self.reachy = self.reachy_simu
        else:
            self.reachy = self.reachy_real

        if left:
            self.reachy.l_arm.gripper.open()
        else:
            self.reachy.r_arm.gripper.open()

    def close_gripper(self, left: bool = False, play_in_simu: bool = False) -> None:
        if self.simu_preview and play_in_simu:
            self.reachy = self.reachy_simu
        else:
            self.reachy = self.reachy_real

        if left:
            self.reachy.l_arm.gripper.close()
        else:
            self.reachy.r_arm.gripper.close()

    def turn_robot_on(self) -> None:
        self.reachy = self.reachy_real
        self.reachy.turn_on()

    def stop(self) -> None:
        self.reachy = self.reachy_real
        self.reachy.turn_off_smoothly()<|MERGE_RESOLUTION|>--- conflicted
+++ resolved
@@ -164,11 +164,8 @@
         mask: npt.NDArray[np.uint8],
         left: bool = False,
         visualize: bool = False,
-<<<<<<< HEAD
         score_threshold: float = 0.3
-=======
         x_offset: float = 0.0,
->>>>>>> 80055090
     ) -> Tuple[List[npt.NDArray[np.float32]], List[np.float32], List[npt.NDArray[np.float32]], List[np.float32]]:
         rgb = cv2.cvtColor(rgb, cv2.COLOR_BGR2RGB)
         rgb = rgb.astype(np.uint8)
@@ -308,16 +305,10 @@
                 # not very helpful
                 # orientation_score*=openings[obj_id][i]*100.0
 
-<<<<<<< HEAD
                 if orientation_score>=score_threshold:
                     all_grasp_poses.append(T_world_graspPose_sym)
                     all_scores.append(orientation_score)
                 print(f'SCORE: {orientation_score}')
-=======
-                orientation_score *= openings[obj_id][i] * 100.0
-                print(f"SCORE: {orientation_score}")
-                all_scores.append(orientation_score)
->>>>>>> 80055090
 
         # Re sorting because we added new grasp poses at the end of the array
         if len(all_grasp_poses) > 0:
