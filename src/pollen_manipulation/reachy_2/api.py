import time
from typing import Any, Dict, List, Tuple

import cv2
import FramesViewer.utils as fv_utils
import numpy as np
import numpy.typing as npt
from contact_graspnet_pytorch.wrapper import ContactGraspNetWrapper
from reachy2_sdk import ReachySDK
from scipy.spatial.transform import Rotation as R

from pollen_manipulation.utils import (
    find_close_reachable_pose,
    get_angle_dist,
    normalize_pose,
)


class Reachy2ManipulationAPI:
    def __init__(self, reachy: ReachySDK, T_world_cam: npt.NDArray[np.float32], K_cam_left: npt.NDArray[np.float32]):
        self.reachy = reachy

        self.T_world_cam = T_world_cam
        self.K_cam_left = K_cam_left

        self.right_start_pose = fv_utils.make_pose([0.20, -0.24, -0.23], [0, -90, 0])
        self.left_start_pose = fv_utils.make_pose([0.20, 0.24, -0.23], [0, -90, 0])

        self.grasp_net = ContactGraspNetWrapper()

    def grasp_object(
        self,
        object_info: Dict[str, Any],
        left: bool = False,
        visualize: bool = False,
        grasp_gotos_duration: float = 4.0,
        use_cartesian_interpolation: bool = False,
    ) -> bool:
        pose = object_info["pose"]
        rgb = object_info["rgb"]
        mask = object_info["mask"]
        depth = object_info["depth"]

        if len(pose) == 0:
            return False

        grasp_poses, _, _, _ = self.get_reachable_grasp_poses(rgb, depth, mask, left=left, visualize=visualize)

        if len(grasp_poses) == 0:
            return False

        print("GRASP POSE selected: ", grasp_poses[0])

        grasp_success = self.execute_grasp(
            grasp_poses[0], left=left, duration=grasp_gotos_duration, use_cartesian_interpolation=use_cartesian_interpolation
        )
        return grasp_success

    def _get_euler_from_homogeneous_matrix(
        self, homogeneous_matrix: npt.NDArray[np.float32], degrees: bool = False
    ) -> Tuple[npt.NDArray[np.float32], npt.NDArray[np.float32]]:
        position = homogeneous_matrix[:3, 3]
        rotation_matrix = homogeneous_matrix[:3, :3]
        euler_angles: npt.NDArray[np.float32] = R.from_matrix(rotation_matrix).as_euler("xyz", degrees=degrees)
        return position, euler_angles

    def _is_pose_reachable(self, pose: npt.NDArray[np.float32], left: bool = False) -> bool:
        if left:
            arm = self.reachy.l_arm
        else:
            arm = self.reachy.r_arm

        try:
            arm.inverse_kinematics(pose)
        except ValueError:
            return False
        return True

    def get_reachable_grasp_poses(  # noqa: C901
        self,
        rgb: npt.NDArray[np.uint8],
        depth: npt.NDArray[np.float32],
        mask: npt.NDArray[np.uint8],
        left: bool = False,
        visualize: bool = False,
    ) -> Tuple[List[npt.NDArray[np.float32]], List[np.float32], List[npt.NDArray[np.float32]], List[np.float32]]:
        rgb = cv2.cvtColor(rgb, cv2.COLOR_BGR2RGB)
        rgb = rgb.astype(np.uint8)
        depth = depth.astype(np.float32)
        mask = mask.astype(np.uint8)

        grasp_poses, scores, contact_pts, openings, pc_full, pc_colors = self.grasp_net.infer(
            mask, rgb, depth * 0.001, self.K_cam_left
        )

        if visualize:
            self.grasp_net.visualize(rgb, mask, pc_full, grasp_poses, scores, pc_colors)

        all_grasp_poses = []
        all_scores = []
        for obj_id, grasp_poses in grasp_poses.items():
            for i, T_cam_graspPose in enumerate(grasp_poses):
                T_cam_graspPose = normalize_pose(T_cam_graspPose)  # output rotation matrices of network are not normalized

                # set the pose from camera frame to world frame
                T_world_graspPose = self.T_world_cam @ T_cam_graspPose

                T_world_graspPose_sym = T_world_graspPose.copy()

                # Set to reachy's gripper frame
                T_world_graspPose = fv_utils.rotateInSelf(T_world_graspPose, [0, 0, 90])
                T_world_graspPose = fv_utils.rotateInSelf(T_world_graspPose, [180, 0, 0])
                # T_world_graspPose = fv_utils.rotateInSelf(T_world_graspPose, [0, -90, 0])

                # as grasp z axis is along the base of the "fork", this distance is 0 with a top grasp (z up and x front)
                dist_top = get_angle_dist(T_world_graspPose[:3, :3], np.eye(3))

                # as grasp z axis is along the base of the "fork", this distance is 0 with a top grasp (z up and x front)
                # front=np.zeros((3,3))
                # front[0][2]=-1
                # front[1][1]=1
                # front[2][0]=1

                if not left:
                    front = np.array(
                        [
                            [0, -0.71, -0.71],
                            [0, 0.71, -0.71],
                            [1, 0, 0],
                        ]
                    )
                else:
                    front = np.array(
                        [
                            [0, 0.71, -0.71],
                            [0, 0.71, 0.71],
                            [1, 0, 0],
                        ]
                    )

                dist_front = get_angle_dist(T_world_graspPose[:3, :3], front)

                orientation_score = 1.0
                # if dist_top != 0.0:
                #     orientation_score /= np.abs(dist_top)
                if np.isnan(dist_front):
<<<<<<< HEAD
                    print(f'NAN dist_front: {T_world_graspPose_sym[:3, :3]}')
                    orientation_score*=0.000001

                if dist_front == 0.0:
                    print(f'Perfect dist_front?!: {T_world_graspPose_sym[:3, :3]}')
=======
                    print(f"NAN dist_front: {T_world_graspPose_sym[:3, :3]}")
>>>>>>> 3b8aa5fe

                if dist_front != 0.0 and not np.isnan(dist_front):
                    orientation_score /= 1 + np.abs(dist_front)

                if np.abs(dist_front) > np.pi / 2:
                    orientation_score *= 0.1

                # print(f'Angle dist: {dist} orientation_score: {orientation_score} yaw: {yaw} score: {scores[obj_id][i]}')

                # T_world_graspPose = fv_utils.translateInSelf(
                #     T_world_graspPose, [0, 0, -0.13]
                # )  # origin of grasp pose is between fingers for reachy. Value was eyballed

                T_world_graspPose = fv_utils.translateInSelf(
                    T_world_graspPose, [0, 0, -0.0584]
                )  # Graspnet returns the base of the gripper mesh, we translate to get the base of the opening

                all_grasp_poses.append(T_world_graspPose)
                all_scores.append(orientation_score)

                # rotate 180° along z axis to get symetrical solution
                T_world_graspPose_sym = fv_utils.rotateInSelf(T_world_graspPose_sym, [0, 0, 180])
                # check orientation to score

                T_world_graspPose_sym = fv_utils.rotateInSelf(T_world_graspPose_sym, [0, 0, 90])
                T_world_graspPose_sym = fv_utils.rotateInSelf(T_world_graspPose_sym, [180, 0, 0])

                dist_top = get_angle_dist(T_world_graspPose_sym[:3, :3], np.eye(3))
                dist_front = get_angle_dist(T_world_graspPose_sym[:3, :3], front)
                orientation_score = 1.0
                # if dist_top != 0.0:
                #     orientation_score /= np.abs(dist_top)
                if np.isnan(dist_front):
<<<<<<< HEAD
                    print(f'NAN dist_front sym: {T_world_graspPose_sym[:3, :3]}')
                    orientation_score*=0.000001

                if dist_front == 0.0:
                    print(f'Perfect dist_front sym?!: {T_world_graspPose_sym[:3, :3]}')
=======
                    print(f"NAN dist_front sym: {T_world_graspPose_sym[:3, :3]}")
>>>>>>> 3b8aa5fe

                if dist_front != 0.0 and not np.isnan(dist_front):
                    orientation_score /= 1 + np.abs(dist_front)
                # print(f'Sym Angle dist: {dist} orientation_score: {orientation_score} yaw: {yaw} score: {scores[obj_id][i]}')

                if np.abs(dist_front) > np.pi / 2:
                    orientation_score *= 0.1

                T_world_graspPose_sym = fv_utils.translateInSelf(
                    T_world_graspPose_sym, [0, 0, -0.0584]
                )  # Graspnet returns the base of the gripper mesh, we translate to get the base of the opening

                all_grasp_poses.append(T_world_graspPose_sym)

                all_scores.append(orientation_score)

        # Re sorting because we added new grasp poses at the end of the array
        if len(all_grasp_poses) > 0:
            zipped = zip(all_scores, all_grasp_poses)
            sorted_zipped = sorted(zipped, reverse=True, key=lambda x: x[0])
            all_scores, all_grasp_poses = zip(*sorted_zipped)  # type: ignore

        reachable_grasp_poses = []
        reachable_scores = []
        print(f"Number of grasp poses generated: {len(all_grasp_poses)}")
        for i, grasp_pose in enumerate(all_grasp_poses):
            # For a grasp pose to be reachable, its pregrasp pose must be reachable too
            # Pregrasp pose is defined as the pose 10cm behind the grasp pose along the z axis of the gripper

            pregrasp_pose = grasp_pose.copy()
            pregrasp_pose = fv_utils.translateInSelf(grasp_pose, [0, 0, 0.1])

            lift_pose = grasp_pose.copy()
            lift_pose[:3, 3] += np.array([0, 0, 0.10])  # warning, was 0.20

            pregrasp_pose_reachable = self._is_pose_reachable(pregrasp_pose, left)
            if not pregrasp_pose_reachable:
                print(f"\t pregrasp not reachable")
                continue

            grasp_pose_reachable = self._is_pose_reachable(grasp_pose, left)
            if not grasp_pose_reachable:
                print(f"\t grasp not reachable")
                continue

            lift_pose_reachable = self._is_pose_reachable(lift_pose, left)
            if not lift_pose_reachable:
                print(f"\t lift not reachable")
                continue

            if pregrasp_pose_reachable and grasp_pose_reachable and lift_pose_reachable:
                reachable_grasp_poses.append(grasp_pose)
                reachable_scores.append(all_scores[i])
                # print(f"Grasp pose {i} is reachable")

        print(f"Number of reachable grasp poses: {len(reachable_grasp_poses)}")
        return reachable_grasp_poses, reachable_scores, all_grasp_poses, all_scores

    def execute_grasp(
        self,
        grasp_pose: npt.NDArray[np.float32],
        duration: float,
        left: bool = False,
        use_cartesian_interpolation: bool = False,
    ) -> bool:
        print("Executing grasp")
        grasp_pose = fv_utils.translateInSelf(
            grasp_pose, [0, 0, -0.0584]
        )  # Graspnet returns the base of the gripper mesh, we translate to get the base of the opening
        pregrasp_pose = grasp_pose.copy()
        pregrasp_pose = fv_utils.translateInSelf(pregrasp_pose, [0, 0, 0.1])

        if np.linalg.norm(grasp_pose[:3, 3]) > 1.0 or grasp_pose[:3, 3][0] < 0.0:  # safety check
            print("Grasp pose is too far away (norm > 1.0) or x < 0.0")
            return False

        if left:
            arm = self.reachy.l_arm
        else:
            arm = self.reachy.r_arm

        self.open_gripper(left=left)
        goto_id = arm.goto_from_matrix(
            target=pregrasp_pose, duration=duration, with_cartesian_interpolation=use_cartesian_interpolation
        )

        if goto_id.id == -1:
            print("Goto ID for pregrasp pose is -1")
            return False

        # while not self.reachy.is_move_finished(goto_id):
        #     time.sleep(0.1)

        goto_id = arm.goto_from_matrix(
            target=grasp_pose, duration=duration, with_cartesian_interpolation=use_cartesian_interpolation
        )

        if goto_id.id == -1:
            print("Goto ID for grasp pose is -1")
            return False

        # while not self.reachy.is_move_finished(goto_id):
        #     time.sleep(0.1)

        self.close_gripper(left=left)

        lift_pose = grasp_pose.copy()
        lift_pose[:3, 3] += np.array([0, 0, 0.10])
        goto_id = arm.goto_from_matrix(
            target=lift_pose, duration=duration, with_cartesian_interpolation=use_cartesian_interpolation
        )
        if goto_id.id == -1:
            print("Goto ID for lift pose is -1")
            return False

        # while not self.reachy.is_move_finished(goto_id):
        #     time.sleep(0.1)

        return True

    # TODO: Implement this method
    def drop_object(self) -> bool:
        return True

    # TODO: Implement this method
    def place(
        self, target_pose: npt.NDArray[np.float32], place_height: float = 0.0, duration: float = 4, left: bool = False
    ) -> bool:
        """
        Moves the arm to the target pose and then opens the gripper

        Args:
            target_pose (list): 4x4 homogenous matrix representing the target pose
            place_height (float, optional): Height (in meters) to place the object from. (default: 0.0)
            duration (float, optional): Duration of the movement in seconds. (default: 4)
            left (bool, optional): True if the object should be placed with the left arm, False for the right arm. (default: False)
        Returns:
            bool: True if the object was placed successfully, False otherwise

        """

        target_pose = np.array(target_pose).reshape(4, 4)  # just in case :)

        # The rotation component of the pose is the identity matrix, but the gripper's frame has a rotation (z aligned with the forearm, x orthogonal to the fingers)
        # We need to rotate it
        if left:
            target_pose[:3, :3] = self.left_start_pose[:3, :3]
        else:
            target_pose[:3, :3] = self.right_start_pose[:3, :3]
        target_pose[:3, 3] += np.array([0, 0, place_height])

        if np.linalg.norm(target_pose[:3, 3]) > 1.0 or target_pose[:3, 3][0] < 0.0:  # safety check
            raise ValueError("Target pose is too far away (norm > 1.0) or x < 0.0")

        if left:
            arm = self.reachy.l_arm
        else:
            arm = self.reachy.r_arm

        # TODO check reachability.
        target_pose = find_close_reachable_pose(target_pose, self._is_pose_reachable, left=left)
        if target_pose is None:
            print("Could not find a reachable target pose.")
            return False

        goto_id = arm.goto_from_matrix(target=target_pose, duration=duration, with_cartesian_interpolation=True)

        if goto_id.id == -1:
            print("Goto ID for pregrasp pose is -1")
            return False

        if goto_id.id != 0:
            while not self.reachy.is_move_finished(goto_id):
                print("Waiting for movement to finish...")
                time.sleep(0.1)

        self.open_gripper(left=left)

        return True

    def goto_rest_position(
        self,
        left: bool = False,
        open_gripper: bool = True,
        goto_duration: float = 4.0,
        use_cartesian_interpolation: bool = True,
    ) -> None:
        if not left:
            goto_id = self.reachy.r_arm.goto_from_matrix(
                self.right_start_pose,
                duration=goto_duration,
                with_cartesian_interpolation=use_cartesian_interpolation,
            )
        else:
            goto_id = self.reachy.l_arm.goto_from_matrix(
                self.left_start_pose,
                duration=goto_duration,
                with_cartesian_interpolation=use_cartesian_interpolation,
            )

        if goto_id.id != 0:
            while not self.reachy.is_move_finished(goto_id):
                time.sleep(0.1)

        if open_gripper:
            self.open_gripper(left=left)

    def open_gripper(self, left: bool = False) -> None:
        if left:
            self.reachy.l_arm.gripper.open()
        else:
            self.reachy.r_arm.gripper.open()

    def close_gripper(self, left: bool = False) -> None:
        if left:
            self.reachy.l_arm.gripper.close()
        else:
            self.reachy.r_arm.gripper.close()

    def turn_robot_on(self) -> None:
        self.reachy.turn_on()

    def stop(self) -> None:
        self.reachy.turn_off_smoothly()<|MERGE_RESOLUTION|>--- conflicted
+++ resolved
@@ -144,15 +144,11 @@
                 # if dist_top != 0.0:
                 #     orientation_score /= np.abs(dist_top)
                 if np.isnan(dist_front):
-<<<<<<< HEAD
                     print(f'NAN dist_front: {T_world_graspPose_sym[:3, :3]}')
                     orientation_score*=0.000001
 
                 if dist_front == 0.0:
                     print(f'Perfect dist_front?!: {T_world_graspPose_sym[:3, :3]}')
-=======
-                    print(f"NAN dist_front: {T_world_graspPose_sym[:3, :3]}")
->>>>>>> 3b8aa5fe
 
                 if dist_front != 0.0 and not np.isnan(dist_front):
                     orientation_score /= 1 + np.abs(dist_front)
@@ -186,15 +182,11 @@
                 # if dist_top != 0.0:
                 #     orientation_score /= np.abs(dist_top)
                 if np.isnan(dist_front):
-<<<<<<< HEAD
                     print(f'NAN dist_front sym: {T_world_graspPose_sym[:3, :3]}')
                     orientation_score*=0.000001
 
                 if dist_front == 0.0:
                     print(f'Perfect dist_front sym?!: {T_world_graspPose_sym[:3, :3]}')
-=======
-                    print(f"NAN dist_front sym: {T_world_graspPose_sym[:3, :3]}")
->>>>>>> 3b8aa5fe
 
                 if dist_front != 0.0 and not np.isnan(dist_front):
                     orientation_score /= 1 + np.abs(dist_front)
